--- conflicted
+++ resolved
@@ -709,7 +709,6 @@
             body: JSON.stringify(requestBody)
         });
 
-<<<<<<< HEAD
         if (!response.ok) {
             const errorData = await response.json();
             throw new Error(errorData.error || `HTTP error! Status: ${response.status}`);
@@ -779,6 +778,19 @@
             }
         };
 
+        li.innerHTML = `
+            <div class="ms-2 me-auto">
+                <div class="fw-bold">${index + 1}. ${q.question}</div>
+                <div class="mt-2 d-flex flex-wrap gap-1">
+                    <span class="badge ${difficultyClass} difficulty-badge">${q.difficulty}</span>
+                    <span class="badge ${typeClass} type-badge">${q.type}</span>
+                    <span class="badge bg-secondary category-badge">${getCategoryFullName(q.category)}</span>
+                </div>
+            </div>
+            <span class="badge ${categoryClass} rounded-pill">${q.category}</span>
+        `;
+        questionsList.appendChild(li);
+    });
         li.innerHTML = `
             <div class="ms-2 me-auto">
                 <div class="fw-bold">${index + 1}. ${q.question}</div>
@@ -810,95 +822,6 @@
 
     // Show results
     resultsContainer.classList.remove('d-none');
-=======
-    // --- ERASE THIS FUNCTION: It's no longer needed as the backend handles question generation ---
-    // function generateSampleQuestions(total, catA, catB, catC, easy, medium, hard, fib, tf, qa) {
-    //     // ... (all the logic for generating sample questions) ...
-    // }
-
-    // Display results - UPDATED to show actual counts from generated questions
-function displayResults(questions, catA, catB, catC, easy, medium, hard) {
-    // Calculate ACTUAL counts from the generated questions
-    const actualCatA = questions.filter(q => q.category === 'A').length;
-    const actualCatB = questions.filter(q => q.category === 'B').length;
-    const actualCatC = questions.filter(q => q.category === 'C').length;
-    
-    const actualEasy = questions.filter(q => q.difficulty === 'Easy').length;
-    const actualMedium = questions.filter(q => q.difficulty === 'Medium').length;
-    const actualHard = questions.filter(q => q.difficulty === 'Hard').length;
-    
-    // Update summary with ACTUAL counts
-    document.getElementById('summaryTotal').textContent = questions.length;
-    document.getElementById('summaryCatA').textContent = actualCatA;
-    document.getElementById('summaryCatB').textContent = actualCatB;
-    document.getElementById('summaryCatC').textContent = actualCatC;
-    document.getElementById('summaryEasy').textContent = actualEasy;
-    document.getElementById('summaryMedium').textContent = actualMedium;
-    document.getElementById('summaryHard').textContent = actualHard;
-
-    // Update the distribution badges with ACTUAL counts
-    const distroBadgesContainer = document.querySelector('.alert-primary .d-flex.gap-2');
-    distroBadgesContainer.innerHTML = `
-        <span class="badge bg-primary distro-badge">A:${actualCatA}</span>
-        <span class="badge bg-info distro-badge">B:${actualCatB}</span>
-        <span class="badge bg-danger distro-badge">C:${actualCatC}</span>
-    `;
-
-    // Render questions
-    questionsList.innerHTML = '';
-    if (questions.length === 0) {
-        questionsList.innerHTML = '<li class="list-group-item">No questions found matching the criteria.</li>';
-        resultsContainer.classList.remove('d-none');
-        resultsContainer.scrollIntoView({ behavior: 'smooth' });
-        return;
-    }
-
-    questions.forEach((q, index) => {
-        const li = document.createElement('li');
-        li.className = 'list-group-item d-flex justify-content-between align-items-start question-item';
-
-        // Determine badge classes based on actual data from backend
-        const difficultyClass =
-            q.difficulty === 'Easy' ? 'bg-success' :
-            q.difficulty === 'Medium' ? 'bg-warning text-dark' : 'bg-danger';
-
-        const typeClass =
-            q.type === 'Fill in the Blanks' ? 'bg-primary' :
-            q.type === 'True/False' ? 'bg-info' : 'bg-purple';
-
-        const categoryClass =
-            q.category === 'A' ? 'bg-primary' :
-            q.category === 'B' ? 'bg-info' : 'bg-danger';
-
-        // Helper to map category/type codes to full names for display
-        const getCategoryFullName = (categoryCode) => {
-            switch(categoryCode) {
-                case 'A': return 'General Knowledge';
-                case 'B': return 'Science & Technology';
-                case 'C': return 'History & Culture';
-                default: return categoryCode;
-            }
-        };
-
-        li.innerHTML = `
-            <div class="ms-2 me-auto">
-                <div class="fw-bold">${index + 1}. ${q.question}</div>
-                <div class="mt-2 d-flex flex-wrap gap-1">
-                    <span class="badge ${difficultyClass} difficulty-badge">${q.difficulty}</span>
-                    <span class="badge ${typeClass} type-badge">${q.type}</span>
-                    <span class="badge bg-secondary category-badge">${getCategoryFullName(q.category)}</span>
-                </div>
-            </div>
-            <span class="badge ${categoryClass} rounded-pill">${q.category}</span>
-        `;
-        questionsList.appendChild(li);
-    });
-
-    // Show results section
-    resultsContainer.classList.remove('d-none');
-
-    // Scroll to results
->>>>>>> a7e91fe8
     resultsContainer.scrollIntoView({ behavior: 'smooth' });
 }
   </script>
