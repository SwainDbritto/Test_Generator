--- conflicted
+++ resolved
@@ -734,7 +734,6 @@
     const questions = responseData.test || [];
     const messages = responseData.messages || [];
     
-<<<<<<< HEAD
     const actualCatA = questions.filter(q => q.category === 'A').length
     const actualCatB = questions.filter(q => q.category === 'B').length
     const actualCatC = questions.filter(q => q.category === 'C').length
@@ -744,18 +743,6 @@
     const actualHard = questions.filter(q => q.difficulty === 'Hard').length
 
     // Update summary
-=======
-    // Calculate ACTUAL counts from the generated questions
-    const actualCatA = questions.filter(q => q.category === 'A').length;
-    const actualCatB = questions.filter(q => q.category === 'B').length;
-    const actualCatC = questions.filter(q => q.category === 'C').length;
-
-    const actualEasy = questions.filter(q => q.difficulty === 'Easy').length;
-    const actualMedium = questions.filter(q => q.difficulty === 'Medium').length;
-    const actualHard = questions.filter(q => q.difficulty === 'Hard').length;
-
-    // Update summary with ACTUAL counts
->>>>>>> c1f5227e
     document.getElementById('summaryTotal').textContent = questions.length;
     document.getElementById('summaryCatA').textContent = actualCatA;
     document.getElementById('summaryCatB').textContent = actualCatB;
@@ -763,22 +750,10 @@
     document.getElementById('summaryEasy').textContent = actualEasy;
     document.getElementById('summaryMedium').textContent = actualMedium;
     document.getElementById('summaryHard').textContent = actualHard;
-<<<<<<< HEAD
     document.getElementById('badgeA').textContent = `A:${actualCatA}`
     document.getElementById('badgeB').textContent = `B:${actualCatB}`
     document.getElementById('badgeC').textContent = `C:${actualCatC}`
     
-=======
-
-    // Update the distribution badges with ACTUAL counts
-    const distroBadgesContainer = document.querySelector('.alert-primary .d-flex.gap-2');
-    distroBadgesContainer.innerHTML = `
-        <span class="badge bg-primary distro-badge">A:${actualCatA}</span>
-        <span class="badge bg-info distro-badge">B:${actualCatB}</span>
-        <span class="badge bg-danger distro-badge">C:${actualCatC}</span>
-    `;
-
->>>>>>> c1f5227e
     // Clear previous questions
     questionsList.innerHTML = '';
     
@@ -786,12 +761,6 @@
     if(existingAlert){
       existingAlert.remove()
       console.log('hello')
-    }
-
-    // Remove any existing adjustment messages
-    const existingAlert = document.querySelector('#resultsContainer .alert.alert-warning');
-    if (existingAlert) {
-        existingAlert.remove();
     }
 
     // Handle empty results
